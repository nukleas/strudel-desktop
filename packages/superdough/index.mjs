--- conflicted
+++ resolved
@@ -11,8 +11,5 @@
 export * from './zzfx.mjs';
 export * from './logger.mjs';
 export * from './dspworklet.mjs';
-<<<<<<< HEAD
 export * from './audioContext.mjs';
-=======
-export * from './wavetable.mjs';
->>>>>>> e1629e83
+export * from './wavetable.mjs';