import { getAudioContext, webaudioOutput } from '@strudel.cycles/webaudio';
import React, { useLayoutEffect, useMemo, useRef, useState, useCallback, useEffect } from 'react';
import { useInView } from 'react-hook-inview';
import 'tailwindcss/tailwind.css';
import cx from '../cx';
import useHighlighting from '../hooks/useHighlighting.mjs';
import useStrudel from '../hooks/useStrudel.mjs';
import CodeMirror6, { flash } from './CodeMirror6';
import { Icon } from './Icon';
import styles from './MiniRepl.module.css';
import './style.css';
import { logger } from '@strudel.cycles/core';
import useEvent from '../hooks/useEvent.mjs';

const getTime = () => getAudioContext().currentTime;

export function MiniRepl({
  tune,
  hideOutsideView = false,
  enableKeyboard,
  drawTime,
  punchcard,
  canvasHeight = 200,
  theme,
  highlightColor,
}) {
  drawTime = drawTime || (punchcard ? [0, 4] : undefined);
  const evalOnMount = !!drawTime;
  const drawContext = useCallback(
    !!drawTime ? (canvasId) => document.querySelector('#' + canvasId)?.getContext('2d') : null,
    [drawTime],
  );
  const {
    code,
    setCode,
    evaluate,
    activateCode,
    error,
    isDirty,
    activeCode,
    pattern,
    started,
    scheduler,
    togglePlay,
    stop,
    canvasId,
    id: replId,
  } = useStrudel({
    initialCode: tune,
    defaultOutput: webaudioOutput,
    editPattern: (pat) => (punchcard ? pat.punchcard() : pat),
    getTime,
    evalOnMount,
    drawContext,
    drawTime,
  });

  const [view, setView] = useState();
  const [ref, isVisible] = useInView({
    threshold: 0.01,
  });
  const wasVisible = useRef();
  const show = useMemo(() => {
    if (isVisible || !hideOutsideView) {
      wasVisible.current = true;
    }
    return isVisible || wasVisible.current;
  }, [isVisible, hideOutsideView]);
  useHighlighting({
    view,
    pattern,
    active: started && !activeCode?.includes('strudel disable-highlighting'),
    getTime: () => scheduler.now(),
    color: highlightColor,
  });

  // keyboard shortcuts
  useKeydown(
    useCallback(
      async (e) => {
        if (view?.hasFocus) {
          if (e.ctrlKey || e.altKey) {
            if (e.code === 'Enter') {
              e.preventDefault();
              flash(view);
              await activateCode();
            } else if (e.code === 'Period') {
              stop();
              e.preventDefault();
            }
          }
        }
      },
      [activateCode, stop, view],
    ),
  );

  // set active pattern on ctrl+enter
  useLayoutEffect(() => {
    if (enableKeyboard) {
      const handleKeyPress = async (e) => {
        if (e.ctrlKey || e.altKey) {
          if (e.code === 'Enter') {
            e.preventDefault();
            flash(view);
            await activateCode();
          } else if (e.code === 'Period') {
            stop();
            e.preventDefault();
          }
        }
      };
      window.addEventListener('keydown', handleKeyPress, true);
      return () => window.removeEventListener('keydown', handleKeyPress, true);
    }
  }, [enableKeyboard, pattern, code, evaluate, stop, view]);

  const [log, setLog] = useState([]);
  useLogger(
    useCallback((e) => {
      const { data } = e.detail;
      const logId = data?.hap?.context?.id;
      // const logId = data?.pattern?.meta?.id;
      if (logId === replId) {
        setLog((l) => {
          return l.concat([e.detail]).slice(-10);
        });
      }
    }, []),
  );

  return (
    <div className={styles.container} ref={ref}>
      <div className={styles.header}>
        <div className={styles.buttons}>
          <button className={cx(styles.button, started ? 'animate-pulse' : '')} onClick={() => togglePlay()}>
            <Icon type={started ? 'stop' : 'play'} />
          </button>
          <button className={cx(isDirty ? styles.button : styles.buttonDisabled)} onClick={() => activateCode()}>
            <Icon type="refresh" />
          </button>
        </div>
        {error && <div className={styles.error}>{error.message}</div>}
      </div>
      <div className={styles.body}>
        {show && <CodeMirror6 value={code} onChange={setCode} onViewChanged={setView} theme={theme} />}
      </div>
      {drawTime && (
        <canvas
          id={canvasId}
          className="w-full pointer-events-none"
          height={canvasHeight}
          ref={(el) => {
            if (el && el.width !== el.clientWidth) {
              el.width = el.clientWidth;
            }
          }}
        ></canvas>
      )}
      {!!log.length && (
        <div className="bg-gray-800 rounded-md p-2">
          {log.map(({ message }, i) => (
            <div key={i}>{message}</div>
          ))}
        </div>
      )}
    </div>
  );
}

// TODO: dedupe
function useLogger(onTrigger) {
  useEvent(logger.key, onTrigger);
<<<<<<< HEAD
=======
}

// TODO: dedupe
function useEvent(name, onTrigger, useCapture = false) {
  useEffect(() => {
    document.addEventListener(name, onTrigger, useCapture);
    return () => {
      document.removeEventListener(name, onTrigger, useCapture);
    };
  }, [onTrigger]);
}

// TODO: dedupe
function useKeydown(onTrigger) {
  useEvent('keydown', onTrigger, true);
>>>>>>> 0da25ea7
}<|MERGE_RESOLUTION|>--- conflicted
+++ resolved
@@ -11,6 +11,7 @@
 import './style.css';
 import { logger } from '@strudel.cycles/core';
 import useEvent from '../hooks/useEvent.mjs';
+import useKeydown from '../hooks/useKeydown.mjs';
 
 const getTime = () => getAudioContext().currentTime;
 
@@ -171,22 +172,4 @@
 // TODO: dedupe
 function useLogger(onTrigger) {
   useEvent(logger.key, onTrigger);
-<<<<<<< HEAD
-=======
-}
-
-// TODO: dedupe
-function useEvent(name, onTrigger, useCapture = false) {
-  useEffect(() => {
-    document.addEventListener(name, onTrigger, useCapture);
-    return () => {
-      document.removeEventListener(name, onTrigger, useCapture);
-    };
-  }, [onTrigger]);
-}
-
-// TODO: dedupe
-function useKeydown(onTrigger) {
-  useEvent('keydown', onTrigger, true);
->>>>>>> 0da25ea7
 }