--- conflicted
+++ resolved
@@ -205,15 +205,7 @@
     logger(`[repl] ✨ loading random tune "${patternData.id}"`);
     setActivePattern(patternData.id);
     setViewingPatternData(patternData);
-<<<<<<< HEAD
     await resetEditor();
-=======
-    clearCanvas();
-    clearHydra();
-    resetLoadedSounds();
-    resetGlobalEffects();
-    await prebake(); // declare default samples
->>>>>>> 446cf8c6
     editorRef.current.setCode(code);
     editorRef.current.repl.evaluate(code);
   };
