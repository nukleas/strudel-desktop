import { defaultSettings, settingsMap, useSettings } from '../../settings.mjs';
import { themes } from '@strudel/codemirror';
import { ButtonGroup } from './Forms.jsx';
import { AudioDeviceSelector } from './AudioDeviceSelector.jsx';

function Checkbox({ label, value, onChange }) {
  return (
    <label>
      <input type="checkbox" checked={value} onChange={onChange} />
      {' ' + label}
    </label>
  );
}

function SelectInput({ value, options, onChange }) {
  return (
    <select
      className="p-2 bg-background rounded-md text-foreground"
      value={value}
      onChange={(e) => onChange(e.target.value)}
    >
      {Object.entries(options).map(([k, label]) => (
        <option key={k} className="bg-background" value={k}>
          {label}
        </option>
      ))}
    </select>
  );
}

function NumberSlider({ value, onChange, step = 1, ...rest }) {
  return (
    <div className="flex space-x-2 gap-1">
      <input
        className="p-2 grow"
        type="range"
        value={value}
        step={step}
        onChange={(e) => onChange(Number(e.target.value))}
        {...rest}
      />
      <input
        type="number"
        value={value}
        step={step}
        className="w-16 bg-background rounded-md"
        onChange={(e) => onChange(Number(e.target.value))}
      />
    </div>
  );
}

function FormItem({ label, children }) {
  return (
    <div className="grid gap-2">
      <label>{label}</label>
      {children}
    </div>
  );
}

const themeOptions = Object.fromEntries(Object.keys(themes).map((k) => [k, k]));
const fontFamilyOptions = {
  monospace: 'monospace',
  BigBlueTerminal: 'BigBlueTerminal',
  x3270: 'x3270',
  PressStart: 'PressStart2P',
  galactico: 'galactico',
  'we-come-in-peace': 'we-come-in-peace',
  FiraCode: 'FiraCode',
  'FiraCode-SemiBold': 'FiraCode SemiBold',
  teletext: 'teletext',
  mode7: 'mode7',
};

export function SettingsTab() {
  const {
    theme,
    keybindings,
    isLineNumbersDisplayed,
    isPatternHighlightingEnabled,
    isActiveLineHighlighted,
    isAutoCompletionEnabled,
    isTooltipEnabled,
    isFlashEnabled,
    isLineWrappingEnabled,
    fontSize,
    fontFamily,
    panelPosition,
    audioDeviceName,
  } = useSettings();

  return (
    <div className="text-foreground p-4 space-y-4">
<<<<<<< HEAD
      {/* <FormItem label="Tempo">
        <div className="space-x-4">
          <button
            onClick={() => {
              scheduler.setCps(scheduler.cps - 0.1);
            }}
          >
            slower
          </button>
          <button
            onClick={() => {
              scheduler.setCps(scheduler.cps + 0.1);
            }}
          >
            faster
          </button>
        </div>
      </FormItem> */}
      {AudioContext.prototype.setSinkId != null && (
        <FormItem label="Audio Output Device">
          <AudioDeviceSelector
            audioDeviceName={audioDeviceName}
            onChange={(audioDeviceName) => settingsMap.setKey('audioDeviceName', audioDeviceName)}
          />
        </FormItem>
      )}
=======
>>>>>>> 4871abbd
      <FormItem label="Theme">
        <SelectInput options={themeOptions} value={theme} onChange={(theme) => settingsMap.setKey('theme', theme)} />
      </FormItem>
      <div className="grid grid-cols-1 md:grid-cols-2 gap-4">
        <FormItem label="Font Family">
          <SelectInput
            options={fontFamilyOptions}
            value={fontFamily}
            onChange={(fontFamily) => settingsMap.setKey('fontFamily', fontFamily)}
          />
        </FormItem>
        <FormItem label="Font Size">
          <NumberSlider
            value={fontSize}
            onChange={(fontSize) => settingsMap.setKey('fontSize', fontSize)}
            min={10}
            max={40}
            step={2}
          />
        </FormItem>
      </div>
      <FormItem label="Keybindings">
        <ButtonGroup
          value={keybindings}
          onChange={(keybindings) => settingsMap.setKey('keybindings', keybindings)}
          items={{ codemirror: 'Codemirror', vim: 'Vim', emacs: 'Emacs', vscode: 'VSCode' }}
        ></ButtonGroup>
      </FormItem>
      <FormItem label="Panel Position">
        <ButtonGroup
          value={panelPosition}
          onChange={(value) => settingsMap.setKey('panelPosition', value)}
          items={{ bottom: 'Bottom', right: 'Right' }}
        ></ButtonGroup>
      </FormItem>
      <FormItem label="Code Settings">
        <Checkbox
          label="Display line numbers"
          onChange={(cbEvent) => settingsMap.setKey('isLineNumbersDisplayed', cbEvent.target.checked)}
          value={isLineNumbersDisplayed}
        />
        <Checkbox
          label="Highlight active line"
          onChange={(cbEvent) => settingsMap.setKey('isActiveLineHighlighted', cbEvent.target.checked)}
          value={isActiveLineHighlighted}
        />
        <Checkbox
          label="Highlight events in code"
          onChange={(cbEvent) => settingsMap.setKey('isPatternHighlightingEnabled', cbEvent.target.checked)}
          value={isPatternHighlightingEnabled}
        />
        <Checkbox
          label="Enable auto-completion"
          onChange={(cbEvent) => settingsMap.setKey('isAutoCompletionEnabled', cbEvent.target.checked)}
          value={isAutoCompletionEnabled}
        />
        <Checkbox
          label="Enable tooltips on Ctrl and hover"
          onChange={(cbEvent) => settingsMap.setKey('isTooltipEnabled', cbEvent.target.checked)}
          value={isTooltipEnabled}
        />
        <Checkbox
          label="Enable line wrapping"
          onChange={(cbEvent) => settingsMap.setKey('isLineWrappingEnabled', cbEvent.target.checked)}
          value={isLineWrappingEnabled}
        />
        <Checkbox
          label="Enable flashing on evaluation"
          onChange={(cbEvent) => settingsMap.setKey('isFlashEnabled', cbEvent.target.checked)}
          value={isFlashEnabled}
        />
      </FormItem>
      <FormItem label="Zen Mode">Try clicking the logo in the top left!</FormItem>
      <FormItem label="Reset Settings">
        <button
          className="bg-background p-2 max-w-[300px] rounded-md hover:opacity-50"
          onClick={() => {
            if (confirm('Sure?')) {
              settingsMap.set(defaultSettings);
            }
          }}
        >
          restore default settings
        </button>
      </FormItem>
    </div>
  );
}<|MERGE_RESOLUTION|>--- conflicted
+++ resolved
@@ -92,25 +92,6 @@
 
   return (
     <div className="text-foreground p-4 space-y-4">
-<<<<<<< HEAD
-      {/* <FormItem label="Tempo">
-        <div className="space-x-4">
-          <button
-            onClick={() => {
-              scheduler.setCps(scheduler.cps - 0.1);
-            }}
-          >
-            slower
-          </button>
-          <button
-            onClick={() => {
-              scheduler.setCps(scheduler.cps + 0.1);
-            }}
-          >
-            faster
-          </button>
-        </div>
-      </FormItem> */}
       {AudioContext.prototype.setSinkId != null && (
         <FormItem label="Audio Output Device">
           <AudioDeviceSelector
@@ -119,8 +100,6 @@
           />
         </FormItem>
       )}
-=======
->>>>>>> 4871abbd
       <FormItem label="Theme">
         <SelectInput options={themeOptions} value={theme} onChange={(theme) => settingsMap.setKey('theme', theme)} />
       </FormItem>
