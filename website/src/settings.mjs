--- conflicted
+++ resolved
@@ -1,15 +1,7 @@
 import { persistentMap } from '@nanostores/persistent';
 import { useStore } from '@nanostores/react';
-<<<<<<< HEAD
-import { register } from '@strudel.cycles/core';
-=======
 import { register } from '@strudel/core';
-import * as tunes from './repl/tunes.mjs';
-import { logger } from '@strudel/core';
 
-export let $publicPatterns = atom([]);
-export let $featuredPatterns = atom([]);
->>>>>>> d8677c62
 
 export const defaultAudioDeviceName = 'System Standard';
 
