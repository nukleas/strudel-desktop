--- conflicted
+++ resolved
@@ -1,8 +1,4 @@
-<<<<<<< HEAD
-import React, {useCallback, useLayoutEffect, useMemo, useRef, useState} from "../_snowpack/pkg/react.js";
-=======
 import React, {useCallback, useLayoutEffect, useRef, useState} from "../_snowpack/pkg/react.js";
->>>>>>> 0418517c
 import * as Tone from "../_snowpack/pkg/tone.js";
 import CodeMirror, {markEvent} from "./CodeMirror.js";
 import cx from "./cx.js";
@@ -33,27 +29,10 @@
 const randomTune = getRandomTune();
 function App() {
   const [editor, setEditor] = useState();
-<<<<<<< HEAD
-  const doc = useMemo(() => editor?.getDoc(), [editor]);
-  const {setCode, setPattern, error, code, cycle, dirty, log, togglePlay, activateCode, pattern, pushLog} = useRepl({
-    tune: decoded || randomTune,
-    defaultSynth,
-    onEvent: useCallback((event) => {
-      const locs = event.value.locations;
-      if (!locs) {
-        return;
-      }
-      const marks = locs.map(({start, end}) => doc.markText({line: start.line - 1, ch: start.column}, {line: end.line - 1, ch: end.column}, {css: "background-color: gray;"}));
-      setTimeout(() => {
-        marks.forEach((mark) => mark.clear());
-      }, event.duration * 0.9 * 1e3);
-    }, [doc])
-=======
   const {setCode, setPattern, error, code, cycle, dirty, log, togglePlay, activateCode, pattern, pushLog} = useRepl({
     tune: decoded || randomTune,
     defaultSynth,
     onEvent: useCallback(markEvent(editor), [editor])
->>>>>>> 0418517c
   });
   const logBox = useRef();
   useLayoutEffect(() => {
@@ -123,12 +102,8 @@
       mode: "javascript",
       theme: "material",
       lineNumbers: true,
-<<<<<<< HEAD
-      styleSelectedText: true
-=======
       styleSelectedText: true,
       cursorBlinkRate: 0
->>>>>>> 0418517c
     },
     onChange: (_2, __, value) => setCode(value)
   }), /* @__PURE__ */ React.createElement("span", {
